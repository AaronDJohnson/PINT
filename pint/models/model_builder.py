--- conflicted
+++ resolved
@@ -19,14 +19,9 @@
 # List with all timing model components we will consider when pre-processing a
 # parfile
 
-<<<<<<< HEAD
+
 ComponentsList = [Astrometry, Spindown, DispersionDMX, SolarSystemShapiro,
                   BT, DDwrapper, Glitch, FD]
-=======
-ComponentsList = [Astrometry, Spindown, Dispersion, SolarSystemShapiro,
-                  BT, DDwrapper, Glitch]
->>>>>>> 9fcd93d8
-
 
 class model_builder(object):
     """A class for model construction interface.
