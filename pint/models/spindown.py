--- conflicted
+++ resolved
@@ -90,13 +90,8 @@
         #       after the TOAs are loaded (RvH -- June 2, 2015)
         # NOTE: Should we be using barycentric arrival times, instead of TDB?
         if self.TZRMJD.value is None:
-<<<<<<< HEAD
-            self.TZRMJD.value = toas['tdb'][0] - delay[0]*u.s
-        # Warning(@paulray): This looks wrong.  You need to use the
-=======
             self.TZRMJD.value = toas['tdb'][0] - delay[0]
         # Warning(paulr): This looks wrong.  You need to use the
->>>>>>> 5f430a36
         # TZRFREQ and TZRSITE to compute a proper TDB reference time.
         if not hasattr(self, "TZRMJDld"):
             self.TZRMJDld = time_to_longdouble(self.TZRMJD.value)
