# parameter.py
# Defines Parameter class for timing model parameters
from ..utils import fortran_float, time_from_mjd_string, time_to_mjd_string

class Parameter(object):
    """
<<<<<<< HEAD
    Parameter(name=None, value=None, units=None, description=None, 
                uncertainty=None, frozen=True, continuous=True, aliases=[],
=======
    Parameter(name=None, value=None, units=None, description=None,
                uncertainty=None, frozen=True, aliases=[],
>>>>>>> bec49c13
                parse_value=float, print_value=str)

        Class describing a single timing model parameter.  Takes the following
        inputs:

        name is the name of the parameter.

        value is the current value of the parameter.

        units is a string giving the units.

        description is a short description of what this parameter means.

        uncertainty is the current uncertainty of the value.

        frozen is a flag specifying whether "fitters" should adjust the
          value of this parameter or leave it fixed.

        continuous is flag specifying whether phase derivatives with 
          respect to this parameter exist.

        aliases is an optional list of strings specifying alternate names
          that can also be accepted for this parameter.

        parse_value is a function that converts string input into the
          appropriate internal representation of the parameter (typically
          floating-point but could be any datatype).

        print_value is a function that converts the internal value to
          a string for output.

    """

<<<<<<< HEAD
    def __init__(self, name=None, value=None, units=None, description=None, 
            uncertainty=None, frozen=True, aliases=[], continuous=True,
=======
    def __init__(self, name=None, value=None, units=None, description=None,
            uncertainty=None, frozen=True, aliases=None,
>>>>>>> bec49c13
            parse_value=fortran_float, print_value=str):
        self.value = value
        self.name = name
        self.units = units
        self.description = description
        self.uncertainty = uncertainty
        self.frozen = frozen
<<<<<<< HEAD
        self.continuous = continuous
        self.aliases = aliases
        self.parse_value=parse_value
        self.print_value=print_value
=======
        self.aliases = [] if aliases is None else aliases
        self.parse_value = parse_value
        self.print_value = print_value
>>>>>>> bec49c13

    def __str__(self):
        out = self.name
        if self.units is not None:
            out += " (" + str(self.units) + ")"
        out += " " + self.print_value(self.value)
        if self.uncertainty is not None:
            out += " +/- " + str(self.uncertainty)
        return out

    def set(self, value):
        """
        Parses a string 'value' into the appropriate internal representation
        of the parameter.
        """
        self.value = self.parse_value(value)

    def add_alias(self, alias):
        """
        Add a name to the list of aliases for this parameter.
        """
        self.aliases.append(alias)

    def help_line(self):
        """
        Return a help line containing param name, description and units.
        """
        out = "%-12s %s" % (self.name, self.description)
        if self.units is not None:
            out += ' (' + str(self.units) + ')'
        return out

    def as_parfile_line(self):
        """
        Return a parfile line giving the current state of the parameter.
        """
        # Don't print unset parameters
        if self.value is None:
            return ""
        line = "%-15s %25s" % (self.name, self.print_value(self.value))
        if self.uncertainty is not None:
            line += " %d %s" % (0 if self.frozen else 1, str(self.uncertainty))
        elif not self.frozen:
            line += " 1"
        return line + "\n"

    def from_parfile_line(self, line):
        """
        Parse a parfile line into the current state of the parameter.
        Returns True if line was successfully parsed, False otherwise.
        """
        try:
            k = line.split()
            name = k[0].upper()
        except IndexError:
            return False
        # Test that name matches
        if (name != self.name) and (name not in self.aliases):
            return False
        if len(k) < 2:
            return False
        if len(k) >= 2:
            self.set(k[1])
        if len(k) >= 3:
            if int(k[2]) > 0:
                self.frozen = False
        if len(k) == 4:
            self.uncertainty = fortran_float(k[3])
        return True

class MJDParameter(Parameter):
<<<<<<< HEAD
    """
    MJDParameter(self, name=None, value=None, units=None, description=None, 
            uncertainty=None, frozen=True, aliases=[],
            parse_value=fortran_float, print_value=str):

    This is a Parameter type that is specific to MJD values.
    """

    def __init__(self, name=None, value=None, description=None, 
            uncertainty=None, frozen=True, continuous=True, aliases=[],
            parse_value=time_from_mjd_string,
            print_value=time_to_mjd_string):
        super(MJDParameter,self).__init__(name=name,value=value,
                units="MJD", description=description,
                uncertainty=uncertainty, frozen=frozen, 
                continuous=continuous,
                aliases=aliases,
=======
    """This is a Parameter type that is specific to MJD values.
    """

    def __init__(self, name=None, value=None, description=None,
            uncertainty=None, frozen=True, aliases=None,
            parse_value=time_from_mjd_string,
            print_value=time_to_mjd_string):
        super(MJDParameter, self).__init__(name=name, value=value,
                units="MJD", description=description,
                uncertainty=uncertainty, frozen=frozen, aliases=aliases,
>>>>>>> bec49c13
                parse_value=parse_value,
                print_value=print_value)<|MERGE_RESOLUTION|>--- conflicted
+++ resolved
@@ -4,13 +4,8 @@
 
 class Parameter(object):
     """
-<<<<<<< HEAD
-    Parameter(name=None, value=None, units=None, description=None, 
+    Parameter(name=None, value=None, units=None, description=None,
                 uncertainty=None, frozen=True, continuous=True, aliases=[],
-=======
-    Parameter(name=None, value=None, units=None, description=None,
-                uncertainty=None, frozen=True, aliases=[],
->>>>>>> bec49c13
                 parse_value=float, print_value=str)
 
         Class describing a single timing model parameter.  Takes the following
@@ -44,13 +39,8 @@
 
     """
 
-<<<<<<< HEAD
     def __init__(self, name=None, value=None, units=None, description=None, 
-            uncertainty=None, frozen=True, aliases=[], continuous=True,
-=======
-    def __init__(self, name=None, value=None, units=None, description=None,
-            uncertainty=None, frozen=True, aliases=None,
->>>>>>> bec49c13
+            uncertainty=None, frozen=True, aliases=None, continuous=True,
             parse_value=fortran_float, print_value=str):
         self.value = value
         self.name = name
@@ -58,16 +48,10 @@
         self.description = description
         self.uncertainty = uncertainty
         self.frozen = frozen
-<<<<<<< HEAD
         self.continuous = continuous
-        self.aliases = aliases
-        self.parse_value=parse_value
-        self.print_value=print_value
-=======
         self.aliases = [] if aliases is None else aliases
         self.parse_value = parse_value
         self.print_value = print_value
->>>>>>> bec49c13
 
     def __str__(self):
         out = self.name
@@ -139,17 +123,11 @@
         return True
 
 class MJDParameter(Parameter):
-<<<<<<< HEAD
-    """
-    MJDParameter(self, name=None, value=None, units=None, description=None, 
-            uncertainty=None, frozen=True, aliases=[],
-            parse_value=fortran_float, print_value=str):
-
-    This is a Parameter type that is specific to MJD values.
+    """This is a Parameter type that is specific to MJD values.
     """
 
     def __init__(self, name=None, value=None, description=None, 
-            uncertainty=None, frozen=True, continuous=True, aliases=[],
+            uncertainty=None, frozen=True, continuous=True, aliases=None,
             parse_value=time_from_mjd_string,
             print_value=time_to_mjd_string):
         super(MJDParameter,self).__init__(name=name,value=value,
@@ -157,17 +135,5 @@
                 uncertainty=uncertainty, frozen=frozen, 
                 continuous=continuous,
                 aliases=aliases,
-=======
-    """This is a Parameter type that is specific to MJD values.
-    """
-
-    def __init__(self, name=None, value=None, description=None,
-            uncertainty=None, frozen=True, aliases=None,
-            parse_value=time_from_mjd_string,
-            print_value=time_to_mjd_string):
-        super(MJDParameter, self).__init__(name=name, value=value,
-                units="MJD", description=description,
-                uncertainty=uncertainty, frozen=frozen, aliases=aliases,
->>>>>>> bec49c13
                 parse_value=parse_value,
                 print_value=print_value)