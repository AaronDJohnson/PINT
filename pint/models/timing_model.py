--- conflicted
+++ resolved
@@ -5,7 +5,6 @@
 from .parameter import Parameter
 from ..phase import Phase
 
-<<<<<<< HEAD
 class Parameter(object):
     """
     Parameter(name=None, value=None, units=None, description=None, 
@@ -146,8 +145,6 @@
                 parse_value=time_from_mjd_string,
                 print_value=time_to_mjd_string)
 
-=======
->>>>>>> 21c7e7bc
 class TimingModel(object):
 
     def __init__(self):
